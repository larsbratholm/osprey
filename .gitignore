--- conflicted
+++ resolved
@@ -59,10 +59,8 @@
 
 #Notebooks
 .ipynb_checkpoints
-<<<<<<< HEAD
+scratch/
 
 *.npy
 
-=======
->>>>>>> 2de66aca
 scratch/