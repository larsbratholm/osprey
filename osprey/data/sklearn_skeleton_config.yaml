--- conflicted
+++ resolved
@@ -5,13 +5,10 @@
   name: gp
   params:
     seeds: 5
-<<<<<<< HEAD
     kernels:
       - { name : GPy.kern.Matern52, params : {ARD : True}, options : {independent : False} }
       - { name : GPy.kern.White, params : {}, options: {independent : False} }
-=======
     acquisition: { name : ei, params : {}}
->>>>>>> be3f0b9f
 
 search_space:
   C:
