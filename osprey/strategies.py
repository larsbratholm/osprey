from __future__ import print_function, absolute_import, division
import sys
import inspect
import socket

import numpy as np
from sklearn.utils import check_random_state
from sklearn.grid_search import ParameterGrid
try:
    from hyperopt import (Trials, tpe, fmin, STATUS_OK, STATUS_RUNNING,
                          STATUS_FAIL)
except ImportError:
    # hyperopt is optional, but required for hyperopt_tpe()
    pass

try:
    from GPy import kern
    from GPy.kern import RBF, Fixed, Bias
    from GPy.util.linalg import tdot
    from GPy.models import GPRegression
    from scipy.optimize import minimize
<<<<<<< HEAD
=======
    from scipy.stats import norm
>>>>>>> be3f0b9f
    # If the GPy modules fail we won't do this unnecessarily.
    from .entry_point import load_entry_point
    KERNEL_BASE_CLASS = kern.src.kern.Kern
except:
    # GPy is optional, but required for gp
    GPRegression = kern = minimize = None
    pass
from .search_space import EnumVariable

DEFAULT_TIMEOUT = socket._GLOBAL_DEFAULT_TIMEOUT


class BaseStrategy(object):
    short_name = None

    def suggest(self, history, searchspace):
        """
        Parameters
        ----------
        history : list of 3-tuples
            History of past function evaluations. Each element in history
            should be a tuple `(params, score, status)`, where `params` is a
            dict mapping parameter names to values
        searchspace : SearchSpace
            Instance of search_space.SearchSpace
        random_state :i nteger or numpy.RandomState, optional
            The random seed for sampling. If an integer is given, it fixes the
            seed. Defaults to the global numpy random number generator.

        Returns
        -------
        new_params : dict
        """
        raise NotImplementedError()

    @staticmethod
    def is_repeated_suggestion(params, history):
        """
        Parameters
        ----------
        params : dict
            Trial param set
        history : list of 3-tuples
            History of past function evaluations. Each element in history
            should be a tuple `(params, score, status)`, where `params` is a
            dict mapping parameter names to values

        Returns
        -------
        is_repeated_suggestion : bool
        """
        if any(params == hparams and hstatus == 'SUCCEEDED' for hparams, hscore, hstatus in history):
            return True
        else:
            return False


class RandomSearch(BaseStrategy):
    short_name = 'random'

    def __init__(self, seed=None):
        self.seed = seed

    def suggest(self, history, searchspace):
        """Randomly suggest params from searchspace.
        """
        return searchspace.rvs(self.seed)


class HyperoptTPE(BaseStrategy):
    short_name = 'hyperopt_tpe'

    def __init__(self, seed=None):
        self.seed = seed

    def suggest(self, history, searchspace):
        """
        Suggest params to maximize an objective function based on the
        function evaluation history using a tree of Parzen estimators (TPE),
        as implemented in the hyperopt package.

        Use of this function requires that hyperopt be installed.
        """
        # This function is very odd, because as far as I can tell there's
        # no real documented API for any of the internals of hyperopt. Its
        # execution model is that hyperopt calls your objective function
        # (instead of merely providing you with suggested points, and then
        # you calling the function yourself), and its very tricky (for me)
        # to use the internal hyperopt data structures to get these predictions
        # out directly.

        # so they path we take in this function is to construct a synthetic
        # hyperopt.Trials database which from the `history`, and then call
        # hyoperopt.fmin with a dummy objective function that logs the value
        # used, and then return that value to our client.

        # The form of the hyperopt.Trials database isn't really documented in
        # the code -- most of this comes from reverse engineering it, by
        # running fmin() on a simple function and then inspecting the form of
        # the resulting trials object.
        if 'hyperopt' not in sys.modules:
            raise ImportError('No module named hyperopt')

        random = check_random_state(self.seed)
        hp_searchspace = searchspace.to_hyperopt()

        trials = Trials()
        for i, (params, scores, status) in enumerate(history):
            if status == 'SUCCEEDED':
                # we're doing maximization, hyperopt.fmin() does minimization,
                # so we need to swap the sign
                result = {'loss': -np.mean(scores), 'status': STATUS_OK}
            elif status == 'PENDING':
                result = {'status': STATUS_RUNNING}
            elif status == 'FAILED':
                result = {'status': STATUS_FAIL}
            else:
                raise RuntimeError('unrecognized status: %s' % status)

            # the vals key in the trials dict is basically just the params
            # dict, but enum variables (hyperopt hp.choice() nodes) are
            # different, because the index of the parameter is specified
            # in vals, not the parameter itself.

            vals = {}
            for var in searchspace:
                if isinstance(var, EnumVariable):
                    # get the index in the choices of the parameter, and use
                    # that.
                    matches = [i for i, c in enumerate(var.choices)
                               if c == params[var.name]]
                    assert len(matches) == 1
                    vals[var.name] = matches
                else:
                    # the other big difference is that all of the param values
                    # are wrapped in length-1 lists.
                    vals[var.name] = [params[var.name]]

            trials.insert_trial_doc({
                'misc': {
                    'cmd': ('domain_attachment', 'FMinIter_Domain'),
                    'idxs': dict((k, [i]) for k in hp_searchspace.keys()),
                    'tid': i,
                    'vals': vals,
                    'workdir': None},
                'result': result,
                'tid': i,
                # bunch of fixed fields that hyperopt seems to require
                'owner': None, 'spec': None, 'state': 2, 'book_time': None,
                'exp_key': None, 'refresh_time': None, 'version': 0
                })

        trials.refresh()
        chosen_params_container = []

        def mock_fn(x):
            # http://stackoverflow.com/a/3190783/1079728
            # to get around no nonlocal keywork in python2
            chosen_params_container.append(x)
            return 0

        fmin(fn=mock_fn, algo=tpe.suggest, space=hp_searchspace, trials=trials,
             max_evals=len(trials.trials)+1,
             **self._hyperopt_fmin_random_kwarg(random))
        chosen_params = chosen_params_container[0]

        return chosen_params

    @staticmethod
    def _hyperopt_fmin_random_kwarg(random):
        if 'rstate' in inspect.getargspec(fmin).args:
            # 0.0.3-dev version uses this argument
            kwargs = {'rstate': random, 'allow_trials_fmin': False}
        elif 'rseed' in inspect.getargspec(fmin).args:
            # 0.0.2 version uses different argument
            kwargs = {'rseed': random.randint(2**32-1)}
        return kwargs


class GP(BaseStrategy):
    short_name = 'gp'

<<<<<<< HEAD
    def __init__(self, kernels=[{'name': 'GPy.kern.Matern52',
                                'params': {'ARD': True},
                                'options': {'independent': False}}],
                 seed=None, seeds=1, max_feval=5E4, max_iter=1E5):
=======
    def __init__(self, acquisition={'name':'osprey', 'params': {}}, seed=None, seeds=1, max_feval=5E4, max_iter=1E5):
>>>>>>> be3f0b9f
        self.seed = seed
        self.seeds = seeds
        self.max_feval = max_feval
        self.max_iter = max_iter
        self.model = None
        self.n_dims = None
        self.kernel = None
<<<<<<< HEAD
        self._kerns = kernels

    def _create_kernel(self):
        # Check kernels
        kernels = self._kerns
        if not isinstance(kernels, list):
            raise RuntimeError('Must provide enumeration of kernels')
        for kernel in kernels:
            if sorted(list(kernel.keys())) != ['name', 'options', 'params']:
                raise RuntimeError(
                    'strategy/params/kernels must contain keys: "name", "options", "params"')

        # Turn into entry points.
        # TODO use eval to allow user to specify internal variables for kernels (e.g. V) in config file.
        kernels = []
        for kern in self._kerns:
            params = kern['params']
            options = kern['options']
            name = kern['name']
            kernel_ep = load_entry_point(name, 'strategy/params/kernels')
            if issubclass(kernel_ep, KERNEL_BASE_CLASS):
                if options['independent']:
                    #TODO Catch errors here?  Estimator entry points don't catch instantiation errors
                    kernel = np.sum([kernel_ep(1, active_dims=[i], **params) for i in range(self.n_dims)])
                else:
                    kernel = kernel_ep(self.n_dims, **params)
            if not isinstance(kernel, KERNEL_BASE_CLASS):
                raise RuntimeError('strategy/params/kernel must load a'
                                   'GPy derived Kernel')
            kernels.append(kernel)
        self.kernel = np.sum(kernels)
=======
        self._kerns = None
        self._kernf = None
        self._kernb = None
        self.acquisition_function = acquisition
        self._acquisition_function = None
        self._set_acquisition()

    def _create_kernel(self, V):
        self._kerns = [RBF(1, ARD=True, active_dims=[i])
                       for i in range(self.n_dims)]
        self._kernf = Fixed(self.n_dims, tdot(V))
        self._kernb = Bias(self.n_dims)
        self.kernel = np.sum(self._kerns) + self._kernf + self._kernb
>>>>>>> be3f0b9f

    def _fit_model(self, X, Y):
        model = GPRegression(X, Y, self.kernel)
        model.optimize(messages=False, max_f_eval=self.max_feval)
        self.model = model

    def _get_random_point(self):
        return np.array([np.random.uniform(low=0., high=1.)
                         for i in range(self.n_dims)])

    def _is_var_positive(self, var):

        if np.any(var < 0):
            # RuntimeError may be overkill
            raise RuntimeError('Negative variance predicted from regression model.')
        else:
            return True

    def _ei(self, x, y_mean, y_var):
        y_std = np.sqrt(y_var)
        y_best = self.model.Y.max(axis=0)
        z = (y_mean - y_best)/y_std
        result = y_std*(z*norm.cdf(z) + norm.pdf(z))
        return result

    def _ucb(self, x, y_mean, y_var, kappa=1.0):
        result = y_mean + kappa*np.sqrt(y_var)
        return result

    def _osprey(self, x, y_mean, y_var):
        return (y_mean+y_var).flatten()

    def _optimize(self, init=None):
        # TODO start minimization from a range of points and take minimum
        if not init:
            init = self._get_random_point()

        def z(x):
<<<<<<< HEAD
            # TODO Could use options dict to specify what type of kernel to create when
            y = x.copy().reshape(-1, self.n_dims)
            s, v = self.model.predict(y)
            return -(s+v).flatten()

        return minimize(z, init, bounds=self.n_dims*[(0., 1.)],
                        options={'maxiter': self.max_iter, 'disp': 0}).x
=======
            # TODO make spread of points around x and take mean value.
            x = x.copy().reshape(-1, self.n_dims)
            y_mean, y_var = self.model.predict(x, kern=(np.sum(self._kerns).copy() +
                                                        self._kernb.copy()))
            # This code is for debug/testing phase only.
            # Ideally we should test for negative variance regardless of the AF.
            # However, we want to recover the original functionality of Osprey, hence the conditional block.
            # TODO remove this.
            if self.acquisition_function['name'] == 'osprey':
                af = self._acquisition_function(x, y_mean=y_mean, y_var=y_var)
            elif self.acquisition_function['name'] in ['ei', 'ucb']:
                # y_var = np.abs(y_var)
                if self._is_var_positive(y_var):
                    af = self._acquisition_function(x, y_mean=y_mean, y_var=y_var)
            return (-1)*af

        res = minimize(z, init, bounds=self.n_dims*[(0., 1.)],
                        options={'maxiter': self.max_iter, 'disp': 0})
        return res.x

    def _set_acquisition(self):
        if isinstance(self.acquisition_function, list):
            raise RuntimeError('Must specify only one acquisition function')
        if sorted(self.acquisition_function.keys()) != ['name', 'params']:
            raise RuntimeError('strategy/params/acquisition must contain keys '
                               '"name" and "params"')
        if self.acquisition_function['name'] not in ['ei', 'ucb', 'osprey']:
            raise RuntimeError('strategy/params/acquisition name must be one of '
                               '"ei", "ucb", "osprey"')

        f = eval('self._'+self.acquisition_function['name'])

        def g(x, y_mean, y_var):
            return f(x, y_mean, y_var, **self.acquisition_function['params'])

        self._acquisition_function = g
>>>>>>> be3f0b9f

    def _get_data(self, history, searchspace):
        X = []
        Y = []
        V = []
        ignore = []
        for param_dict, scores, status in history:
            # transform points into the GP domain. This invloves bringing
            # int and enum variables to floating point, etc.
            if status == 'FAILED':
                # not sure how to deal with these yet
                continue

            point = searchspace.point_to_gp(param_dict)
            if status == 'SUCCEEDED':
                X.append(point)
                Y.append(np.mean(scores))
                V.append(np.var(scores))

            elif status == 'PENDING':
                ignore.append(point)
            else:
                raise RuntimeError('unrecognized status: %s' % status)

        return (np.array(X).reshape(-1, self.n_dims),
                np.array(Y).reshape(-1, 1),
                np.array(V).reshape(-1, 1),
                np.array(ignore).reshape(-1, self.n_dims))

    def _from_gp(self, result, searchspace):

        # Note that GP only deals with float-valued variables, so we have
        # a transform step on either side, where int and enum valued variables
        # are transformed before calling gp, and then the result suggested by
        # GP needs to be reverse-transformed.
        out = {}
        for gpvalue, var in zip(result, searchspace):
            out[var.name] = var.point_from_gp(float(gpvalue))

        return out

    def _is_within(self, point, X, tol=1E-2):
        if True in (np.sqrt(((point - X)**2).sum(axis=0)) <= tol):
            return True
        return False

    def suggest(self, history, searchspace, max_tries=5):
        if not GPRegression:
            raise ImportError('No module named GPy')
        if not minimize:
            raise ImportError('No module named SciPy')

        if len(history) < self.seeds:
            return RandomSearch().suggest(history, searchspace)

        self.n_dims = searchspace.n_dims

        X, Y, V, ignore = self._get_data(history, searchspace)
<<<<<<< HEAD
        # TODO make _create_kernel accept optional args.
        self._create_kernel()
=======

        # TODO make _create_kernel accept optional args.
        self._create_kernel(V)
>>>>>>> be3f0b9f
        self._fit_model(X, Y)
        suggestion = self._optimize()

        if suggestion in ignore or self._is_within(suggestion, X):
            return RandomSearch().suggest(history, searchspace)

        return self._from_gp(suggestion, searchspace)


class GridSearch(BaseStrategy):
    short_name = 'grid'

    def __init__(self):
        self.param_grid = None
        self.current = -1

    def suggest(self, history, searchspace):
        # Convert searchspace to param_grid
        if self.param_grid is None:
            if not all(isinstance(v, EnumVariable) for v in searchspace):
                raise RuntimeError("GridSearchStrategy is defined only for all-enum search space")

            self.param_grid = ParameterGrid(dict((v.name, v.choices) for v in searchspace))

        # NOTE: there is no way of signaling end of parameters to be searched against
        # so user should pick correctly number of evaluations
        self.current += 1
        return self.param_grid[self.current % len(self.param_grid)]<|MERGE_RESOLUTION|>--- conflicted
+++ resolved
@@ -19,10 +19,7 @@
     from GPy.util.linalg import tdot
     from GPy.models import GPRegression
     from scipy.optimize import minimize
-<<<<<<< HEAD
-=======
     from scipy.stats import norm
->>>>>>> be3f0b9f
     # If the GPy modules fail we won't do this unnecessarily.
     from .entry_point import load_entry_point
     KERNEL_BASE_CLASS = kern.src.kern.Kern
@@ -205,14 +202,11 @@
 class GP(BaseStrategy):
     short_name = 'gp'
 
-<<<<<<< HEAD
     def __init__(self, kernels=[{'name': 'GPy.kern.Matern52',
                                 'params': {'ARD': True},
                                 'options': {'independent': False}}],
-                 seed=None, seeds=1, max_feval=5E4, max_iter=1E5):
-=======
-    def __init__(self, acquisition={'name':'osprey', 'params': {}}, seed=None, seeds=1, max_feval=5E4, max_iter=1E5):
->>>>>>> be3f0b9f
+                         acquisition={'name':'osprey', 'params': {}},
+                         seed=None, seeds=1, max_feval=5E4, max_iter=1E5):
         self.seed = seed
         self.seeds = seeds
         self.max_feval = max_feval
@@ -220,8 +214,10 @@
         self.model = None
         self.n_dims = None
         self.kernel = None
-<<<<<<< HEAD
         self._kerns = kernels
+        self.acquisition_function = acquisition
+        self._acquisition_function = None
+        self._set_acquisition()
 
     def _create_kernel(self):
         # Check kernels
@@ -252,21 +248,6 @@
                                    'GPy derived Kernel')
             kernels.append(kernel)
         self.kernel = np.sum(kernels)
-=======
-        self._kerns = None
-        self._kernf = None
-        self._kernb = None
-        self.acquisition_function = acquisition
-        self._acquisition_function = None
-        self._set_acquisition()
-
-    def _create_kernel(self, V):
-        self._kerns = [RBF(1, ARD=True, active_dims=[i])
-                       for i in range(self.n_dims)]
-        self._kernf = Fixed(self.n_dims, tdot(V))
-        self._kernb = Bias(self.n_dims)
-        self.kernel = np.sum(self._kerns) + self._kernf + self._kernb
->>>>>>> be3f0b9f
 
     def _fit_model(self, X, Y):
         model = GPRegression(X, Y, self.kernel)
@@ -305,15 +286,6 @@
             init = self._get_random_point()
 
         def z(x):
-<<<<<<< HEAD
-            # TODO Could use options dict to specify what type of kernel to create when
-            y = x.copy().reshape(-1, self.n_dims)
-            s, v = self.model.predict(y)
-            return -(s+v).flatten()
-
-        return minimize(z, init, bounds=self.n_dims*[(0., 1.)],
-                        options={'maxiter': self.max_iter, 'disp': 0}).x
-=======
             # TODO make spread of points around x and take mean value.
             x = x.copy().reshape(-1, self.n_dims)
             y_mean, y_var = self.model.predict(x, kern=(np.sum(self._kerns).copy() +
@@ -350,7 +322,6 @@
             return f(x, y_mean, y_var, **self.acquisition_function['params'])
 
         self._acquisition_function = g
->>>>>>> be3f0b9f
 
     def _get_data(self, history, searchspace):
         X = []
@@ -409,14 +380,8 @@
         self.n_dims = searchspace.n_dims
 
         X, Y, V, ignore = self._get_data(history, searchspace)
-<<<<<<< HEAD
         # TODO make _create_kernel accept optional args.
         self._create_kernel()
-=======
-
-        # TODO make _create_kernel accept optional args.
-        self._create_kernel(V)
->>>>>>> be3f0b9f
         self._fit_model(X, Y)
         suggestion = self._optimize()
 
