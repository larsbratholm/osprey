--- conflicted
+++ resolved
@@ -202,12 +202,9 @@
 class GP(BaseStrategy):
     short_name = 'gp'
 
-<<<<<<< HEAD
     def __init__(self, kernels=None,
+                 acquisition=None,
                  seed=None, seeds=1, max_feval=5E4, max_iter=1E5):
-=======
-    def __init__(self, acquisition=None, seed=None, seeds=1, max_feval=5E4, max_iter=1E5):
->>>>>>> 9a86c472
         self.seed = seed
         self.seeds = seeds
         self.max_feval = max_feval
@@ -215,18 +212,12 @@
         self.model = None
         self.n_dims = None
         self.kernel = None
-<<<<<<< HEAD
         if kernels is None:
             kernels = [{'name': 'GPy.kern.Matern52', 'params': {'ARD': True},
                         'options': {'independent': False}}]
         self._kerns = kernels
-=======
-        self._kerns = None
-        self._kernf = None
-        self._kernb = None
         if acquisition is None:
             acquisition = {'name': 'osprey', 'params': {}}
->>>>>>> 9a86c472
         self.acquisition_function = acquisition
         self._acquisition_function = None
         self._set_acquisition()
