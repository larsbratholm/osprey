--- conflicted
+++ resolved
@@ -259,11 +259,7 @@
 class GP(BaseStrategy):
     short_name = 'gp'
 
-<<<<<<< HEAD
-    def __init__(self, kernels=None, acquisition=None, seed=None, seeds=1, max_feval=5E4, max_iter=1E5):
-=======
     def __init__(self, kernels=None, acquisition=None, seed=None, seeds=1, n_iter=50, max_feval=5E4, max_iter=1E5):
->>>>>>> 160030fa
         self.seed = seed
         self.seeds = seeds
         self.max_feval = max_feval
@@ -364,21 +360,7 @@
                 if self._is_var_positive(y_var):
                     af = self._acquisition_function(x, y_mean=y_mean, y_var=y_var)
             return (-1)*af
-        #
-        afs = []
-        cands = []
-        for i in range(1000):
-            init = self._get_random_point()
-            res = minimize(z, init, bounds=self.n_dims*[(0., 1.)],
-                            options={'maxiter': self.max_iter, 'disp': 0})
-            cands.append(res.x)
-            afs.append(res.fun)
-        afs = np.array(afs)
-        best_cand = cands[int(np.argmin(afs))]
-
-<<<<<<< HEAD
-        return best_cand
-=======
+
         # Optimization loop
         acquisition_fns = []
         candidates = []
@@ -395,7 +377,6 @@
         best_index = int(np.argmin(acquisition_fns))
         best_candidate = candidates[best_index]
         return best_candidate
->>>>>>> 160030fa
 
     def _set_acquisition(self):
         if isinstance(self.acquisition_function, list):
