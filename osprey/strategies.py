from __future__ import print_function, absolute_import, division
import sys
import inspect
import socket

import numpy as np
from sklearn.utils import check_random_state
from sklearn.grid_search import ParameterGrid
try:
    from hyperopt import (Trials, tpe, fmin, STATUS_OK, STATUS_RUNNING,
                          STATUS_FAIL)
except ImportError:
    # hyperopt is optional, but required for hyperopt_tpe()
    pass

try:
    from GPy import kern
    from GPy.kern import RBF, Fixed, Bias
    from GPy.util.linalg import tdot
    from GPy.models import GPRegression
    from scipy.optimize import minimize
    from scipy.stats import norm
    # If the GPy modules fail we won't do this unnecessarily.
    from .entry_point import load_entry_point
    KERNEL_BASE_CLASS = kern.src.kern.Kern
except:
    # GPy is optional, but required for gp
    GPRegression = kern = minimize = None
    pass
from .search_space import EnumVariable

DEFAULT_TIMEOUT = socket._GLOBAL_DEFAULT_TIMEOUT


class BaseStrategy(object):
    short_name = None

    def suggest(self, history, searchspace):
        """
        Parameters
        ----------
        history : list of 3-tuples
            History of past function evaluations. Each element in history
            should be a tuple `(params, score, status)`, where `params` is a
            dict mapping parameter names to values
        searchspace : SearchSpace
            Instance of search_space.SearchSpace
        random_state :i nteger or numpy.RandomState, optional
            The random seed for sampling. If an integer is given, it fixes the
            seed. Defaults to the global numpy random number generator.

        Returns
        -------
        new_params : dict
        """
        raise NotImplementedError()

    @staticmethod
    def is_repeated_suggestion(params, history):
        """
        Parameters
        ----------
        params : dict
            Trial param set
        history : list of 3-tuples
            History of past function evaluations. Each element in history
            should be a tuple `(params, score, status)`, where `params` is a
            dict mapping parameter names to values

        Returns
        -------
        is_repeated_suggestion : bool
        """
        if any(params == hparams and hstatus == 'SUCCEEDED' for hparams, hscore, hstatus in history):
            return True
        else:
            return False


class RandomSearch(BaseStrategy):
    short_name = 'random'

    def __init__(self, seed=None):
        self.seed = seed

    def suggest(self, history, searchspace):
        """Randomly suggest params from searchspace.
        """
        return searchspace.rvs(self.seed)


class HyperoptTPE(BaseStrategy):
    short_name = 'hyperopt_tpe'

    def __init__(self, seed=None):
        self.seed = seed

    def suggest(self, history, searchspace):
        """
        Suggest params to maximize an objective function based on the
        function evaluation history using a tree of Parzen estimators (TPE),
        as implemented in the hyperopt package.

        Use of this function requires that hyperopt be installed.
        """
        # This function is very odd, because as far as I can tell there's
        # no real documented API for any of the internals of hyperopt. Its
        # execution model is that hyperopt calls your objective function
        # (instead of merely providing you with suggested points, and then
        # you calling the function yourself), and its very tricky (for me)
        # to use the internal hyperopt data structures to get these predictions
        # out directly.

        # so they path we take in this function is to construct a synthetic
        # hyperopt.Trials database which from the `history`, and then call
        # hyoperopt.fmin with a dummy objective function that logs the value
        # used, and then return that value to our client.

        # The form of the hyperopt.Trials database isn't really documented in
        # the code -- most of this comes from reverse engineering it, by
        # running fmin() on a simple function and then inspecting the form of
        # the resulting trials object.
        if 'hyperopt' not in sys.modules:
            raise ImportError('No module named hyperopt')

        random = check_random_state(self.seed)
        hp_searchspace = searchspace.to_hyperopt()

        trials = Trials()
        for i, (params, scores, status) in enumerate(history):
            if status == 'SUCCEEDED':
                # we're doing maximization, hyperopt.fmin() does minimization,
                # so we need to swap the sign
                result = {'loss': -np.mean(scores), 'status': STATUS_OK}
            elif status == 'PENDING':
                result = {'status': STATUS_RUNNING}
            elif status == 'FAILED':
                result = {'status': STATUS_FAIL}
            else:
                raise RuntimeError('unrecognized status: %s' % status)

            # the vals key in the trials dict is basically just the params
            # dict, but enum variables (hyperopt hp.choice() nodes) are
            # different, because the index of the parameter is specified
            # in vals, not the parameter itself.

            vals = {}
            for var in searchspace:
                if isinstance(var, EnumVariable):
                    # get the index in the choices of the parameter, and use
                    # that.
                    matches = [i for i, c in enumerate(var.choices)
                               if c == params[var.name]]
                    assert len(matches) == 1
                    vals[var.name] = matches
                else:
                    # the other big difference is that all of the param values
                    # are wrapped in length-1 lists.
                    vals[var.name] = [params[var.name]]

            trials.insert_trial_doc({
                'misc': {
                    'cmd': ('domain_attachment', 'FMinIter_Domain'),
                    'idxs': dict((k, [i]) for k in hp_searchspace.keys()),
                    'tid': i,
                    'vals': vals,
                    'workdir': None},
                'result': result,
                'tid': i,
                # bunch of fixed fields that hyperopt seems to require
                'owner': None, 'spec': None, 'state': 2, 'book_time': None,
                'exp_key': None, 'refresh_time': None, 'version': 0
                })

        trials.refresh()
        chosen_params_container = []

        def mock_fn(x):
            # http://stackoverflow.com/a/3190783/1079728
            # to get around no nonlocal keywork in python2
            chosen_params_container.append(x)
            return 0

        fmin(fn=mock_fn, algo=tpe.suggest, space=hp_searchspace, trials=trials,
             max_evals=len(trials.trials)+1,
             **self._hyperopt_fmin_random_kwarg(random))
        chosen_params = chosen_params_container[0]

        return chosen_params

    @staticmethod
    def _hyperopt_fmin_random_kwarg(random):
        if 'rstate' in inspect.getargspec(fmin).args:
            # 0.0.3-dev version uses this argument
            kwargs = {'rstate': random, 'allow_trials_fmin': False}
        elif 'rseed' in inspect.getargspec(fmin).args:
            # 0.0.2 version uses different argument
            kwargs = {'rseed': random.randint(2**32-1)}
        return kwargs


class GP(BaseStrategy):
    short_name = 'gp'

<<<<<<< HEAD
    def __init__(self, kernels=[{'name': 'GPy.kern.Matern52',
                                'params': {'ARD': True},
                                'options': {'independent': False}}],
                         acquisition={'name':'osprey', 'params': {}},
                         seed=None, seeds=1, max_feval=5E4, max_iter=1E5):
=======
    def __init__(self, kernels=None,
                 seed=None, seeds=1, max_feval=5E4, max_iter=1E5):
>>>>>>> 52614fad
        self.seed = seed
        self.seeds = seeds
        self.max_feval = max_feval
        self.max_iter = max_iter
        self.model = None
        self.n_dims = None
        self.kernel = None
        if kernels is None:
            kernels = [{'name': 'GPy.kern.Matern52', 'params': {'ARD': True},
                        'options': {'independent': False}}]
        self._kerns = kernels
        self.acquisition_function = acquisition
        self._acquisition_function = None
        self._set_acquisition()

    def _create_kernel(self):
        # Check kernels
        kernels = self._kerns
        if not isinstance(kernels, list):
            raise RuntimeError('Must provide enumeration of kernels')
        for kernel in kernels:
            if sorted(list(kernel.keys())) != ['name', 'options', 'params']:
                raise RuntimeError(
                    'strategy/params/kernels must contain keys: "name", "options", "params"')

        # Turn into entry points.
        # TODO use eval to allow user to specify internal variables for kernels (e.g. V) in config file.
        kernels = []
        for kern in self._kerns:
            params = kern['params']
            options = kern['options']
            name = kern['name']
            kernel_ep = load_entry_point(name, 'strategy/params/kernels')
            if issubclass(kernel_ep, KERNEL_BASE_CLASS):
                if options['independent']:
                    #TODO Catch errors here?  Estimator entry points don't catch instantiation errors
                    kernel = np.sum([kernel_ep(1, active_dims=[i], **params) for i in range(self.n_dims)])
                else:
                    kernel = kernel_ep(self.n_dims, **params)
            if not isinstance(kernel, KERNEL_BASE_CLASS):
                raise RuntimeError('strategy/params/kernel must load a'
                                   'GPy derived Kernel')
            kernels.append(kernel)
        self.kernel = np.sum(kernels)

    def _fit_model(self, X, Y):
        model = GPRegression(X, Y, self.kernel)
        model.optimize(messages=False, max_f_eval=self.max_feval)
        self.model = model

    def _get_random_point(self):
        return np.array([np.random.uniform(low=0., high=1.)
                         for i in range(self.n_dims)])

    def _is_var_positive(self, var):

        if np.any(var < 0):
            # RuntimeError may be overkill
            raise RuntimeError('Negative variance predicted from regression model.')
        else:
            return True

    def _ei(self, x, y_mean, y_var):
        y_std = np.sqrt(y_var)
        y_best = self.model.Y.max(axis=0)
        z = (y_mean - y_best)/y_std
        result = y_std*(z*norm.cdf(z) + norm.pdf(z))
        return result

    def _ucb(self, x, y_mean, y_var, kappa=1.0):
        result = y_mean + kappa*np.sqrt(y_var)
        return result

    def _osprey(self, x, y_mean, y_var):
        return (y_mean+y_var).flatten()

    def _optimize(self, init=None):
        # TODO start minimization from a range of points and take minimum
        if not init:
            init = self._get_random_point()

        def z(x):
            # TODO make spread of points around x and take mean value.
            x = x.copy().reshape(-1, self.n_dims)
            y_mean, y_var = self.model.predict(x, kern=(np.sum(self._kerns).copy() +
                                                        self._kernb.copy()))
            # This code is for debug/testing phase only.
            # Ideally we should test for negative variance regardless of the AF.
            # However, we want to recover the original functionality of Osprey, hence the conditional block.
            # TODO remove this.
            if self.acquisition_function['name'] == 'osprey':
                af = self._acquisition_function(x, y_mean=y_mean, y_var=y_var)
            elif self.acquisition_function['name'] in ['ei', 'ucb']:
                # y_var = np.abs(y_var)
                if self._is_var_positive(y_var):
                    af = self._acquisition_function(x, y_mean=y_mean, y_var=y_var)
            return (-1)*af

        res = minimize(z, init, bounds=self.n_dims*[(0., 1.)],
                        options={'maxiter': self.max_iter, 'disp': 0})
        return res.x

    def _set_acquisition(self):
        if isinstance(self.acquisition_function, list):
            raise RuntimeError('Must specify only one acquisition function')
        if sorted(self.acquisition_function.keys()) != ['name', 'params']:
            raise RuntimeError('strategy/params/acquisition must contain keys '
                               '"name" and "params"')
        if self.acquisition_function['name'] not in ['ei', 'ucb', 'osprey']:
            raise RuntimeError('strategy/params/acquisition name must be one of '
                               '"ei", "ucb", "osprey"')

        f = eval('self._'+self.acquisition_function['name'])

        def g(x, y_mean, y_var):
            return f(x, y_mean, y_var, **self.acquisition_function['params'])

        self._acquisition_function = g

    def _get_data(self, history, searchspace):
        X = []
        Y = []
        V = []
        ignore = []
        for param_dict, scores, status in history:
            # transform points into the GP domain. This invloves bringing
            # int and enum variables to floating point, etc.
            if status == 'FAILED':
                # not sure how to deal with these yet
                continue

            point = searchspace.point_to_gp(param_dict)
            if status == 'SUCCEEDED':
                X.append(point)
                Y.append(np.mean(scores))
                V.append(np.var(scores))

            elif status == 'PENDING':
                ignore.append(point)
            else:
                raise RuntimeError('unrecognized status: %s' % status)

        return (np.array(X).reshape(-1, self.n_dims),
                np.array(Y).reshape(-1, 1),
                np.array(V).reshape(-1, 1),
                np.array(ignore).reshape(-1, self.n_dims))

    def _from_gp(self, result, searchspace):

        # Note that GP only deals with float-valued variables, so we have
        # a transform step on either side, where int and enum valued variables
        # are transformed before calling gp, and then the result suggested by
        # GP needs to be reverse-transformed.
        out = {}
        for gpvalue, var in zip(result, searchspace):
            out[var.name] = var.point_from_gp(float(gpvalue))

        return out

    def _is_within(self, point, X, tol=1E-2):
        if True in (np.sqrt(((point - X)**2).sum(axis=0)) <= tol):
            return True
        return False

    def suggest(self, history, searchspace, max_tries=5):
        if not GPRegression:
            raise ImportError('No module named GPy')
        if not minimize:
            raise ImportError('No module named SciPy')

        if len(history) < self.seeds:
            return RandomSearch().suggest(history, searchspace)

        self.n_dims = searchspace.n_dims

        X, Y, V, ignore = self._get_data(history, searchspace)
        # TODO make _create_kernel accept optional args.
        self._create_kernel()
        self._fit_model(X, Y)
        suggestion = self._optimize()

        if suggestion in ignore or self._is_within(suggestion, X):
            return RandomSearch().suggest(history, searchspace)

        return self._from_gp(suggestion, searchspace)


class GridSearch(BaseStrategy):
    short_name = 'grid'

    def __init__(self):
        self.param_grid = None
        self.current = -1

    def suggest(self, history, searchspace):
        # Convert searchspace to param_grid
        if self.param_grid is None:
            if not all(isinstance(v, EnumVariable) for v in searchspace):
                raise RuntimeError("GridSearchStrategy is defined only for all-enum search space")

            self.param_grid = ParameterGrid(dict((v.name, v.choices) for v in searchspace))

        # NOTE: there is no way of signaling end of parameters to be searched against
        # so user should pick correctly number of evaluations
        self.current += 1
        return self.param_grid[self.current % len(self.param_grid)]<|MERGE_RESOLUTION|>--- conflicted
+++ resolved
@@ -202,16 +202,8 @@
 class GP(BaseStrategy):
     short_name = 'gp'
 
-<<<<<<< HEAD
-    def __init__(self, kernels=[{'name': 'GPy.kern.Matern52',
-                                'params': {'ARD': True},
-                                'options': {'independent': False}}],
-                         acquisition={'name':'osprey', 'params': {}},
-                         seed=None, seeds=1, max_feval=5E4, max_iter=1E5):
-=======
     def __init__(self, kernels=None,
                  seed=None, seeds=1, max_feval=5E4, max_iter=1E5):
->>>>>>> 52614fad
         self.seed = seed
         self.seeds = seeds
         self.max_feval = max_feval
